--- conflicted
+++ resolved
@@ -6,23 +6,19 @@
 import { useRouter } from "next/router";
 import { useRef, useState } from "react";
 import { getSession, useSession } from "next-auth/client";
-import { ClockIcon, PlusIcon } from "@heroicons/react/outline";
+import { ClockIcon } from "@heroicons/react/outline";
 
 export default function Availability(props) {
-<<<<<<< HEAD
   const [, loading] = useSession();
-=======
-  const [session, loading] = useSession();
->>>>>>> 71fc0ba4
   const router = useRouter();
-  const [showAddModal, setShowAddModal] = useState(false);
+  // const [showAddModal, setShowAddModal] = useState(false);
   const [successModalOpen, setSuccessModalOpen] = useState(false);
   const [showChangeTimesModal, setShowChangeTimesModal] = useState(false);
-  const titleRef = useRef<HTMLInputElement>();
-  const slugRef = useRef<HTMLInputElement>();
-  const descriptionRef = useRef<HTMLTextAreaElement>();
-  const lengthRef = useRef<HTMLInputElement>();
-  const isHiddenRef = useRef<HTMLInputElement>();
+  // const titleRef = useRef<HTMLInputElement>();           Everything is unused
+  // const slugRef = useRef<HTMLInputElement>();
+  // const descriptionRef = useRef<HTMLTextAreaElement>();
+  // const lengthRef = useRef<HTMLInputElement>();
+  // const isHiddenRef = useRef<HTMLInputElement>();
 
   const startHoursRef = useRef<HTMLInputElement>();
   const startMinsRef = useRef<HTMLInputElement>();
@@ -32,16 +28,16 @@
   const bufferMinsRef = useRef<HTMLInputElement>();
 
   if (loading) {
-<<<<<<< HEAD
-    return <div className="loader"></div>;
-=======
-    return <div className="loader"><span className="loader-inner"></span></div>;
->>>>>>> 71fc0ba4
-  }
-
-  function toggleAddModal() {
-    setShowAddModal(!showAddModal);
-  }
+    return (
+      <div className="loader">
+        <span className="loader-inner"></span>
+      </div>
+    );
+  }
+
+  // function toggleAddModal() {            Unused as well
+  //   setShowAddModal(!showAddModal);
+  // }
 
   function toggleChangeTimesModal() {
     setShowChangeTimesModal(!showChangeTimesModal);
@@ -60,6 +56,9 @@
     return `${h}:${m}`;
   }
 
+  /*
+  Currently unused, so it's commented out.
+
   async function createEventTypeHandler(event) {
     event.preventDefault();
 
@@ -71,11 +70,7 @@
 
     // TODO: Add validation
 
-<<<<<<< HEAD
-    await fetch("/api/availability/eventtype", {
-=======
     const response = await fetch("/api/availability/eventtype", {
->>>>>>> 71fc0ba4
       method: "POST",
       body: JSON.stringify({
         title: enteredTitle,
@@ -94,8 +89,7 @@
       toggleAddModal();
     }
   }
-<<<<<<< HEAD
-
+  */
   async function updateStartEndTimesHandler(event) {
     event.preventDefault();
 
@@ -124,162 +118,12 @@
     setSuccessModalOpen(true);
   }
 
-=======
-
-  async function updateStartEndTimesHandler(event) {
-    event.preventDefault();
-
-    const enteredStartHours = parseInt(startHoursRef.current.value);
-    const enteredStartMins = parseInt(startMinsRef.current.value);
-    const enteredEndHours = parseInt(endHoursRef.current.value);
-    const enteredEndMins = parseInt(endMinsRef.current.value);
-    const enteredBufferHours = parseInt(bufferHoursRef.current.value);
-    const enteredBufferMins = parseInt(bufferMinsRef.current.value);
-
-    const startMins = enteredStartHours * 60 + enteredStartMins;
-    const endMins = enteredEndHours * 60 + enteredEndMins;
-    const bufferMins = enteredBufferHours * 60 + enteredBufferMins;
-
-    // TODO: Add validation
-
-    const response = await fetch("/api/availability/day", {
-      method: "PATCH",
-      body: JSON.stringify({ start: startMins, end: endMins, buffer: bufferMins }),
-      headers: {
-        "Content-Type": "application/json",
-      },
-    });
-
-    setShowChangeTimesModal(false);
-    setSuccessModalOpen(true);
-  }
-
->>>>>>> 71fc0ba4
   return (
     <div>
       <Head>
         <title>Availability | Calendso</title>
         <link rel="icon" href="/favicon.ico" />
       </Head>
-<<<<<<< HEAD
-      <Shell heading="Availability">
-        <div className="mb-4 sm:flex sm:items-center sm:justify-between">
-          <h3 className="text-lg leading-6 font-medium text-white">Event Types</h3>
-          <div className="mt-3 sm:mt-0 sm:ml-4">
-            <button onClick={toggleAddModal} type="button" className="btn-sm btn-white">
-              New event type
-            </button>
-          </div>
-        </div>
-        <div className="flex flex-col mb-8">
-          <div className="-my-2 overflow-x-auto sm:-mx-6 lg:-mx-8">
-            <div className="py-2 align-middle inline-block max-w-full min-w-full sm:px-6 lg:px-8">
-              <div className="shadow overflow-hidden border-b border-gray-200 rounded-lg">
-                <table className="min-w-full divide-y divide-gray-200">
-                  <thead className="bg-gray-50">
-                    <tr>
-                      <th
-                        scope="col"
-                        className="px-6 py-3 text-left text-xs font-medium text-gray-500 uppercase tracking-wider">
-                        Name
-                      </th>
-                      <th
-                        scope="col"
-                        className="px-6 py-3 text-left text-xs font-medium text-gray-500 uppercase tracking-wider">
-                        Description
-                      </th>
-                      <th
-                        scope="col"
-                        className="px-6 py-3 text-left text-xs font-medium text-gray-500 uppercase tracking-wider">
-                        Length
-                      </th>
-                      <th scope="col" className="relative px-6 py-3">
-                        <span className="sr-only">Edit</span>
-                      </th>
-                    </tr>
-                  </thead>
-                  <tbody className="bg-white divide-y divide-gray-200">
-                    {props.types.map((eventType) => (
-                      <tr key={eventType.id}>
-                        <td className="px-6 py-4 whitespace-nowrap text-sm font-medium text-gray-900 align-top">
-                          {eventType.title}
-                          {eventType.hidden && (
-                            <span className="ml-2 inline-flex items-center px-2 py-0.5 rounded text-xs font-medium bg-gray-100 text-gray-800">
-                              Hidden
-                            </span>
-                          )}
-                        </td>
-                        <td className="px-6 py-4 text-sm text-gray-500 align-top">{eventType.description}</td>
-                        <td className="px-6 py-4 whitespace-nowrap text-sm text-gray-500 align-top">
-                          {eventType.length} minutes
-                        </td>
-                        <td className="px-6 py-4 whitespace-nowrap text-right text-sm font-medium align-top">
-                          <Link href={"/" + props.user.username + "/" + eventType.slug}>
-                            <a target="_blank" className="text-blue-600 hover:text-blue-900 mr-2">
-                              View
-                            </a>
-                          </Link>
-                          <Link href={"/availability/event/" + eventType.id}>
-                            <a className="text-blue-600 hover:text-blue-900">Edit</a>
-                          </Link>
-                        </td>
-                      </tr>
-                    ))}
-                  </tbody>
-                </table>
-              </div>
-            </div>
-          </div>
-        </div>
-
-        <div className="flex">
-          <div className="w-1/2 mr-2 bg-white shadow rounded-lg">
-            <div className="px-4 py-5 sm:p-6">
-              <h3 className="text-lg leading-6 font-medium text-gray-900">
-                Change the start and end times of your day
-              </h3>
-              <div className="mt-2 max-w-xl text-sm text-gray-500">
-                <p>
-                  Currently, your day is set to start at {convertMinsToHrsMins(props.user.startTime)} and end
-                  at {convertMinsToHrsMins(props.user.endTime)}.
-                </p>
-              </div>
-              <div className="mt-5">
-                <button onClick={toggleChangeTimesModal} type="button" className="btn btn-primary">
-                  Change available times
-                </button>
-              </div>
-            </div>
-          </div>
-
-          <div className="w-1/2 ml-2 bg-white shadow rounded-lg">
-            <div className="px-4 py-5 sm:p-6">
-              <h3 className="text-lg leading-6 font-medium text-gray-900">
-                Something doesn&apos;t look right?
-              </h3>
-              <div className="mt-2 max-w-xl text-sm text-gray-500">
-                <p>Troubleshoot your availability to explore why your times are showing as they are.</p>
-              </div>
-              <div className="mt-5">
-                <Link href="/availability/troubleshoot">
-                  <a className="btn btn-primary">Launch troubleshooter</a>
-                </Link>
-              </div>
-            </div>
-          </div>
-        </div>
-        {showAddModal && (
-          <div
-            className="fixed z-10 inset-0 overflow-y-auto"
-            aria-labelledby="modal-title"
-            role="dialog"
-            aria-modal="true">
-            <div className="flex items-end justify-center min-h-screen pt-4 px-4 pb-20 text-center sm:block sm:p-0">
-              <div
-                className="fixed inset-0 bg-gray-500 bg-opacity-75 transition-opacity"
-                aria-hidden="true"></div>
-
-=======
       <Shell
         heading="Availability"
         subtitle="Configure times when you are available for bookings.
@@ -332,25 +176,10 @@
                 className="fixed inset-0 bg-gray-500 bg-opacity-75 transition-opacity"
                 aria-hidden="true"></div>
 
->>>>>>> 71fc0ba4
               <span className="hidden sm:inline-block sm:align-middle sm:h-screen" aria-hidden="true">
                 &#8203;
               </span>
 
-<<<<<<< HEAD
-              <div className="inline-block align-bottom bg-white rounded-lg px-4 pt-5 pb-4 text-left overflow-hidden shadow-xl transform transition-all sm:my-8 sm:align-middle sm:max-w-lg sm:w-full sm:p-6">
-                <div className="sm:flex sm:items-start mb-4">
-                  <div className="mx-auto flex-shrink-0 flex items-center justify-center h-12 w-12 rounded-full bg-blue-100 sm:mx-0 sm:h-10 sm:w-10">
-                    <PlusIcon className="h-6 w-6 text-blue-600" />
-                  </div>
-                  <div className="mt-3 text-center sm:mt-0 sm:ml-4 sm:text-left">
-                    <h3 className="text-lg leading-6 font-medium text-gray-900" id="modal-title">
-                      Add a new event type
-                    </h3>
-                    <div>
-                      <p className="text-sm text-gray-500">
-                        Create a new event type for people to book times with.
-=======
               <div className="inline-block align-bottom bg-white rounded-sm px-4 pt-5 pb-4 text-left overflow-hidden shadow-xl transform transition-all sm:my-8 sm:align-middle sm:max-w-lg sm:w-full sm:p-6">
                 <div className="sm:flex sm:items-start mb-4">
                   <div className="mx-auto flex-shrink-0 flex items-center justify-center h-12 w-12 rounded-full bg-neutral-100 sm:mx-0 sm:h-10 sm:w-10">
@@ -363,145 +192,6 @@
                     <div>
                       <p className="text-sm text-gray-500">
                         Set the start and end time of your day and a minimum buffer between your meetings.
->>>>>>> 71fc0ba4
-                      </p>
-                    </div>
-                  </div>
-                </div>
-<<<<<<< HEAD
-                <form onSubmit={createEventTypeHandler}>
-                  <div>
-                    <div className="mb-4">
-                      <label htmlFor="title" className="block text-sm font-medium text-gray-700">
-                        Title
-                      </label>
-                      <div className="mt-1">
-                        <input
-                          ref={titleRef}
-                          type="text"
-                          name="title"
-                          id="title"
-                          required
-                          className="shadow-sm focus:ring-blue-500 focus:border-blue-500 block w-full sm:text-sm border-gray-300 rounded-md"
-                          placeholder="Quick Chat"
-                        />
-                      </div>
-                    </div>
-                    <div className="mb-4">
-                      <label htmlFor="slug" className="block text-sm font-medium text-gray-700">
-                        URL
-                      </label>
-                      <div className="mt-1">
-                        <div className="flex rounded-md shadow-sm">
-                          <span className="inline-flex items-center px-3 rounded-l-md border border-r-0 border-gray-300 bg-gray-50 text-gray-500 sm:text-sm">
-                            {location.hostname}/{props.user.username}/
-                          </span>
-                          <input
-                            ref={slugRef}
-                            type="text"
-                            name="slug"
-                            id="slug"
-                            required
-                            className="flex-1 block w-full focus:ring-blue-500 focus:border-blue-500 min-w-0 rounded-none rounded-r-md sm:text-sm border-gray-300"
-                          />
-                        </div>
-                      </div>
-                    </div>
-                    <div className="mb-4">
-                      <label htmlFor="description" className="block text-sm font-medium text-gray-700">
-                        Description
-                      </label>
-                      <div className="mt-1">
-                        <textarea
-                          ref={descriptionRef}
-                          name="description"
-                          id="description"
-                          className="shadow-sm focus:ring-blue-500 focus:border-blue-500 block w-full sm:text-sm border-gray-300 rounded-md"
-                          placeholder="A quick video meeting."></textarea>
-                      </div>
-                    </div>
-                    <div className="mb-4">
-                      <label htmlFor="length" className="block text-sm font-medium text-gray-700">
-                        Length
-                      </label>
-                      <div className="mt-1 relative rounded-md shadow-sm">
-                        <input
-                          ref={lengthRef}
-                          type="number"
-                          name="length"
-                          id="length"
-                          required
-                          className="focus:ring-blue-500 focus:border-blue-500 block w-full pr-20 sm:text-sm border-gray-300 rounded-md"
-                          placeholder="15"
-                        />
-                        <div className="absolute inset-y-0 right-0 pr-3 flex items-center text-gray-400 text-sm">
-                          minutes
-                        </div>
-                      </div>
-                    </div>
-                  </div>
-                  <div className="my-8">
-                    <div className="relative flex items-start">
-                      <div className="flex items-center h-5">
-                        <input
-                          ref={isHiddenRef}
-                          id="ishidden"
-                          name="ishidden"
-                          type="checkbox"
-                          className="focus:ring-blue-500 h-4 w-4 text-blue-600 border-gray-300 rounded"
-                        />
-                      </div>
-                      <div className="ml-3 text-sm">
-                        <label htmlFor="ishidden" className="font-medium text-gray-700">
-                          Hide this event type
-                        </label>
-                        <p className="text-gray-500">
-                          Hide the event type from your page, so it can only be booked through it&apos;s URL.
-                        </p>
-                      </div>
-                    </div>
-                  </div>
-                  {/* TODO: Add an error message when required input fields empty*/}
-                  <div className="mt-5 sm:mt-4 sm:flex sm:flex-row-reverse">
-                    <button type="submit" className="btn btn-primary">
-                      Create
-                    </button>
-                    <button onClick={toggleAddModal} type="button" className="btn btn-white mr-2">
-                      Cancel
-                    </button>
-                  </div>
-                </form>
-              </div>
-            </div>
-          </div>
-        )}
-        {showChangeTimesModal && (
-          <div
-            className="fixed z-10 inset-0 overflow-y-auto"
-            aria-labelledby="modal-title"
-            role="dialog"
-            aria-modal="true">
-            <div className="flex items-end justify-center min-h-screen pt-4 px-4 pb-20 text-center sm:block sm:p-0">
-              <div
-                className="fixed inset-0 bg-gray-500 bg-opacity-75 transition-opacity"
-                aria-hidden="true"></div>
-
-              <span className="hidden sm:inline-block sm:align-middle sm:h-screen" aria-hidden="true">
-                &#8203;
-              </span>
-
-              <div className="inline-block align-bottom bg-white rounded-lg px-4 pt-5 pb-4 text-left overflow-hidden shadow-xl transform transition-all sm:my-8 sm:align-middle sm:max-w-lg sm:w-full sm:p-6">
-                <div className="sm:flex sm:items-start mb-4">
-                  <div className="mx-auto flex-shrink-0 flex items-center justify-center h-12 w-12 rounded-full bg-blue-100 sm:mx-0 sm:h-10 sm:w-10">
-                    <ClockIcon className="h-6 w-6 text-blue-600" />
-                  </div>
-                  <div className="mt-3 text-center sm:mt-0 sm:ml-4 sm:text-left">
-                    <h3 className="text-lg leading-6 font-medium text-gray-900" id="modal-title">
-                      Change your available times
-                    </h3>
-                    <div>
-                      <p className="text-sm text-gray-500">
-                        Set the start and end time of your day and a minimum buffer between your meetings.
                       </p>
                     </div>
                   </div>
@@ -518,7 +208,7 @@
                         type="number"
                         name="hours"
                         id="hours"
-                        className="shadow-sm focus:ring-blue-500 focus:border-blue-500 block w-full sm:text-sm border-gray-300 rounded-md"
+                        className="shadow-sm focus:ring-neutral-500 focus:border-neutral-500 block w-full sm:text-sm border-gray-300 rounded-sm"
                         placeholder="9"
                         defaultValue={convertMinsToHrsMins(props.user.startTime).split(":")[0]}
                       />
@@ -533,7 +223,7 @@
                         type="number"
                         name="minutes"
                         id="minutes"
-                        className="shadow-sm focus:ring-blue-500 focus:border-blue-500 block w-full sm:text-sm border-gray-300 rounded-md"
+                        className="shadow-sm focus:ring-neutral-500 focus:border-neutral-500 block w-full sm:text-sm border-gray-300 rounded-sm"
                         placeholder="30"
                         defaultValue={convertMinsToHrsMins(props.user.startTime).split(":")[1]}
                       />
@@ -550,7 +240,7 @@
                         type="number"
                         name="hours"
                         id="hours"
-                        className="shadow-sm focus:ring-blue-500 focus:border-blue-500 block w-full sm:text-sm border-gray-300 rounded-md"
+                        className="shadow-sm focus:ring-neutral-500 focus:border-neutral-500 block w-full sm:text-sm border-gray-300 rounded-sm"
                         placeholder="17"
                         defaultValue={convertMinsToHrsMins(props.user.endTime).split(":")[0]}
                       />
@@ -565,7 +255,7 @@
                         type="number"
                         name="minutes"
                         id="minutes"
-                        className="shadow-sm focus:ring-blue-500 focus:border-blue-500 block w-full sm:text-sm border-gray-300 rounded-md"
+                        className="shadow-sm focus:ring-neutral-500 focus:border-neutral-500 block w-full sm:text-sm border-gray-300 rounded-sm"
                         placeholder="30"
                         defaultValue={convertMinsToHrsMins(props.user.endTime).split(":")[1]}
                       />
@@ -582,7 +272,7 @@
                         type="number"
                         name="hours"
                         id="hours"
-                        className="shadow-sm focus:ring-blue-500 focus:border-blue-500 block w-full sm:text-sm border-gray-300 rounded-md"
+                        className="shadow-sm focus:ring-neutral-500 focus:border-neutral-500 block w-full sm:text-sm border-gray-300 rounded-sm"
                         placeholder="0"
                         defaultValue={convertMinsToHrsMins(props.user.bufferTime).split(":")[0]}
                       />
@@ -597,109 +287,11 @@
                         type="number"
                         name="minutes"
                         id="minutes"
-                        className="shadow-sm focus:ring-blue-500 focus:border-blue-500 block w-full sm:text-sm border-gray-300 rounded-md"
+                        className="shadow-sm focus:ring-neutral-500 focus:border-neutral-500 block w-full sm:text-sm border-gray-300 rounded-sm"
                         placeholder="10"
                         defaultValue={convertMinsToHrsMins(props.user.bufferTime).split(":")[1]}
                       />
                     </div>
-=======
-                <form onSubmit={updateStartEndTimesHandler}>
-                  <div className="flex mb-4">
-                    <label className="w-1/4 pt-2 block text-sm font-medium text-gray-700">Start time</label>
-                    <div>
-                      <label htmlFor="hours" className="sr-only">
-                        Hours
-                      </label>
-                      <input
-                        ref={startHoursRef}
-                        type="number"
-                        name="hours"
-                        id="hours"
-                        className="shadow-sm focus:ring-neutral-500 focus:border-neutral-500 block w-full sm:text-sm border-gray-300 rounded-sm"
-                        placeholder="9"
-                        defaultValue={convertMinsToHrsMins(props.user.startTime).split(":")[0]}
-                      />
-                    </div>
-                    <span className="mx-2 pt-1">:</span>
-                    <div>
-                      <label htmlFor="minutes" className="sr-only">
-                        Minutes
-                      </label>
-                      <input
-                        ref={startMinsRef}
-                        type="number"
-                        name="minutes"
-                        id="minutes"
-                        className="shadow-sm focus:ring-neutral-500 focus:border-neutral-500 block w-full sm:text-sm border-gray-300 rounded-sm"
-                        placeholder="30"
-                        defaultValue={convertMinsToHrsMins(props.user.startTime).split(":")[1]}
-                      />
-                    </div>
-                  </div>
-                  <div className="flex mb-4">
-                    <label className="w-1/4 pt-2 block text-sm font-medium text-gray-700">End time</label>
-                    <div>
-                      <label htmlFor="hours" className="sr-only">
-                        Hours
-                      </label>
-                      <input
-                        ref={endHoursRef}
-                        type="number"
-                        name="hours"
-                        id="hours"
-                        className="shadow-sm focus:ring-neutral-500 focus:border-neutral-500 block w-full sm:text-sm border-gray-300 rounded-sm"
-                        placeholder="17"
-                        defaultValue={convertMinsToHrsMins(props.user.endTime).split(":")[0]}
-                      />
-                    </div>
-                    <span className="mx-2 pt-1">:</span>
-                    <div>
-                      <label htmlFor="minutes" className="sr-only">
-                        Minutes
-                      </label>
-                      <input
-                        ref={endMinsRef}
-                        type="number"
-                        name="minutes"
-                        id="minutes"
-                        className="shadow-sm focus:ring-neutral-500 focus:border-neutral-500 block w-full sm:text-sm border-gray-300 rounded-sm"
-                        placeholder="30"
-                        defaultValue={convertMinsToHrsMins(props.user.endTime).split(":")[1]}
-                      />
-                    </div>
-                  </div>
-                  <div className="flex mb-4">
-                    <label className="w-1/4 pt-2 block text-sm font-medium text-gray-700">Buffer</label>
-                    <div>
-                      <label htmlFor="hours" className="sr-only">
-                        Hours
-                      </label>
-                      <input
-                        ref={bufferHoursRef}
-                        type="number"
-                        name="hours"
-                        id="hours"
-                        className="shadow-sm focus:ring-neutral-500 focus:border-neutral-500 block w-full sm:text-sm border-gray-300 rounded-sm"
-                        placeholder="0"
-                        defaultValue={convertMinsToHrsMins(props.user.bufferTime).split(":")[0]}
-                      />
-                    </div>
-                    <span className="mx-2 pt-1">:</span>
-                    <div>
-                      <label htmlFor="minutes" className="sr-only">
-                        Minutes
-                      </label>
-                      <input
-                        ref={bufferMinsRef}
-                        type="number"
-                        name="minutes"
-                        id="minutes"
-                        className="shadow-sm focus:ring-neutral-500 focus:border-neutral-500 block w-full sm:text-sm border-gray-300 rounded-sm"
-                        placeholder="10"
-                        defaultValue={convertMinsToHrsMins(props.user.bufferTime).split(":")[1]}
-                      />
-                    </div>
->>>>>>> 71fc0ba4
                   </div>
                   <div className="mt-5 sm:mt-4 sm:flex sm:flex-row-reverse">
                     <button type="submit" className="btn btn-primary">
