import type { NextApiRequest, NextApiResponse } from 'next';
import { getSession } from 'next-auth/client';
import prisma from '../../../lib/prisma';

export default async function handler(req: NextApiRequest, res: NextApiResponse) {
    const session = await getSession({req: req});
    if (!session) {
        res.status(401).json({message: "Not authenticated"});
        return;
    }

    if (req.method == "PATCH" || req.method == "POST") {

        const data = {
            title: req.body.title,
            slug: req.body.slug,
            description: req.body.description,
            length: parseInt(req.body.length),
            hidden: req.body.hidden,
            locations: req.body.locations,
<<<<<<< HEAD
            customInputs: !req.body.customInputs
              ? undefined
              : {
                  createMany: {
                      data: req.body.customInputs.filter(input => !input.id).map(input => ({
                          type: input.type,
                          label: input.label,
                          required: input.required
                      }))
                  },
                  update: req.body.customInputs.filter(input => !!input.id).map(input => ({
                      data: {
                          type: input.type,
                          label: input.label,
                          required: input.required
                      },
                      where: {
                          id: input.id
                      }
                  }))
              },
=======
            eventName: req.body.eventName
>>>>>>> 6d7ec7fa
        };

        if (req.method == "POST") {
            const createEventType = await prisma.eventType.create({
                data: {
                    userId: session.user.id,
                    ...data,
                },
            });
            res.status(200).json({message: 'Event created successfully'});
        }
        else if (req.method == "PATCH") {
            const updateEventType = await prisma.eventType.update({
                where: {
                    id: req.body.id,
                },
                data,
            });
            res.status(200).json({message: 'Event updated successfully'});
        }
    }

    if (req.method == "DELETE") {

        const deleteEventType = await prisma.eventType.delete({
            where: {
                id: req.body.id,
            },
        });

        res.status(200).json({message: 'Event deleted successfully'});
    }
}<|MERGE_RESOLUTION|>--- conflicted
+++ resolved
@@ -18,7 +18,7 @@
             length: parseInt(req.body.length),
             hidden: req.body.hidden,
             locations: req.body.locations,
-<<<<<<< HEAD
+            eventName: req.body.eventName,
             customInputs: !req.body.customInputs
               ? undefined
               : {
@@ -40,9 +40,6 @@
                       }
                   }))
               },
-=======
-            eventName: req.body.eventName
->>>>>>> 6d7ec7fa
         };
 
         if (req.method == "POST") {
