import type {NextApiRequest, NextApiResponse} from 'next';
import prisma from '../../../lib/prisma';
import {CalendarEvent, createEvent, updateEvent} from '../../../lib/calendarClient';
import async from 'async';
import {v5 as uuidv5} from 'uuid';
import short from 'short-uuid';
import {createMeeting, updateMeeting} from "../../../lib/videoClient";
import EventAttendeeMail from "../../../lib/emails/EventAttendeeMail";
import {getEventName} from "../../../lib/event";

const translator = short();

export default async function handler(req: NextApiRequest, res: NextApiResponse) {
  const {user} = req.query;

  const currentUser = await prisma.user.findFirst({
    where: {
      username: user,
    },
    select: {
      id: true,
      credentials: true,
      timeZone: true,
      email: true,
      name: true,
    }
  });

  // Split credentials up into calendar credentials and video credentials
  const calendarCredentials = currentUser.credentials.filter(cred => cred.type.endsWith('_calendar'));
  const videoCredentials = currentUser.credentials.filter(cred => cred.type.endsWith('_video'));

  const rescheduleUid = req.body.rescheduleUid;

  const selectedEventType = await prisma.eventType.findFirst({
    where: {
      userId: currentUser.id,
      id: req.body.eventTypeId
    },
    select: {
      eventName: true,
      title: true
    }
  });

  const evt: CalendarEvent = {
    type: selectedEventType.title,
    title: getEventName(req.body.name, selectedEventType.title, selectedEventType.eventName),
    description: req.body.notes,
    startTime: req.body.start,
    endTime: req.body.end,
    location: req.body.location,
    organizer: {email: currentUser.email, name: currentUser.name, timeZone: currentUser.timeZone},
    attendees: [
      {email: req.body.email, name: req.body.name, timeZone: req.body.timeZone}
    ]
  };

  const eventType = await prisma.eventType.findFirst({
    where: {
      userId: currentUser.id,
      title: evt.type
    },
    select: {
      id: true
    }
  });

  let results = [];
  let referencesToCreate = [];

  if (rescheduleUid) {
    // Reschedule event
    const booking = await prisma.booking.findFirst({
      where: {
        uid: rescheduleUid
      },
      select: {
        id: true,
        references: {
          select: {
            id: true,
            type: true,
            uid: true
          }
        }
      }
    });

    // Use all integrations
    results = results.concat(await async.mapLimit(calendarCredentials, 5, async (credential) => {
      const bookingRefUid = booking.references.filter((ref) => ref.type === credential.type)[0].uid;
<<<<<<< HEAD
      return updateEvent(credential, bookingRefUid, appendLinksToEvents(evt))
        .then(response => ({type: credential.type, success: true, response}))
        .catch(e => {
          console.error("createEvent failed", e)
          return {type: credential.type, success: false}
        });
    });
=======
      const response = await updateEvent(credential, bookingRefUid, evt);

      return {
        type: credential.type,
        response
      };
    }));

    results = results.concat(await async.mapLimit(videoCredentials, 5, async (credential) => {
      const bookingRefUid = booking.references.filter((ref) => ref.type === credential.type)[0].uid;
      const response = await updateMeeting(credential, bookingRefUid, evt);
      return {
        type: credential.type,
        response
      };
    }));
>>>>>>> b0d00e4c

    if (results.every(res => !res.success)) {
      res.status(500).json({message: "Rescheduling failed"});
      return;
    }

    // Clone elements
    referencesToCreate = [...booking.references];

    // Now we can delete the old booking and its references.
    let bookingReferenceDeletes = prisma.bookingReference.deleteMany({
      where: {
        bookingId: booking.id
      }
    });
    let attendeeDeletes = prisma.attendee.deleteMany({
      where: {
        bookingId: booking.id
      }
    });
    let bookingDeletes = prisma.booking.delete({
      where: {
        uid: rescheduleUid
      }
    });

    await Promise.all([
      bookingReferenceDeletes,
      attendeeDeletes,
      bookingDeletes
    ]);
  } else {
    // Schedule event
<<<<<<< HEAD
    results = await async.mapLimit(currentUser.credentials, 5, async (credential) => {
      return createEvent(credential, appendLinksToEvents(evt))
        .then(response => ({type: credential.type, success: true, response}))
        .catch(e => {
          console.error("createEvent failed", e)
          return {type: credential.type, success: false}
        });
    });
=======
    results = results.concat(await async.mapLimit(calendarCredentials, 5, async (credential) => {
      const response = await createEvent(credential, evt);
      return {
        type: credential.type,
        response
      };
    }));

    results = results.concat(await async.mapLimit(videoCredentials, 5, async (credential) => {
      const response = await createMeeting(credential, evt);
      return {
        type: credential.type,
        response
      };
    }));
>>>>>>> b0d00e4c

    if (results.every(res => !res.success)) {
      res.status(500).json({message: "Booking failed"});
      return;
    }

    referencesToCreate = results.filter(res => res.success).map((result => {
      return {
        type: result.type,
        uid: result.response.createdEvent.id.toString()
      };
    }));
  }

<<<<<<< HEAD
  let booking;
  try {
    booking = await prisma.booking.create({
      data: {
        uid: hashUID,
        userId: currentUser.id,
        references: {
          create: referencesToCreate
        },
        eventTypeId: eventType.id,
=======
  // TODO Should just be set to the true case as soon as we have a "bare email" integration class.
  // UID generation should happen in the integration itself, not here.
  const hashUID = results.length > 0 ? results[0].response.uid : translator.fromUUID(uuidv5(JSON.stringify(evt), uuidv5.URL));
  if(results.length === 0) {
    // Legacy as well, as soon as we have a separate email integration class. Just used
    // to send an email even if there is no integration at all.
    const mail = new EventAttendeeMail(evt, hashUID);
    await mail.sendEmail();
  }

  await prisma.booking.create({
    data: {
      uid: hashUID,
      userId: currentUser.id,
      references: {
        create: referencesToCreate
      },
      eventTypeId: eventType.id,
>>>>>>> b0d00e4c

        title: evt.title,
        description: evt.description,
        startTime: evt.startTime,
        endTime: evt.endTime,

        attendees: {
          create: evt.attendees
        }
      }
    });
  } catch (e) {
    console.error("Error when saving booking to db", e);
    res.status(500).json({message: "Booking already exists"});
    return;
  }

<<<<<<< HEAD
  try {
    // If one of the integrations allows email confirmations or no integrations are added, send it.
    // TODO: locally this is really slow (maybe only because the authentication for the mail service fails), so fire and forget would be nice here
    if (currentUser.credentials.length === 0 || !results.every((result) => result.response.disableConfirmationEmail)) {
      await createConfirmBookedEmail(
        evt, cancelLink, rescheduleLink
      );
    }
  } catch (e) {
    console.error("createConfirmBookedEmail failed", e)
  }

  res.status(204).send({});
=======
  res.status(200).json(results);
>>>>>>> b0d00e4c
}<|MERGE_RESOLUTION|>--- conflicted
+++ resolved
@@ -90,32 +90,23 @@
     // Use all integrations
     results = results.concat(await async.mapLimit(calendarCredentials, 5, async (credential) => {
       const bookingRefUid = booking.references.filter((ref) => ref.type === credential.type)[0].uid;
-<<<<<<< HEAD
-      return updateEvent(credential, bookingRefUid, appendLinksToEvents(evt))
-        .then(response => ({type: credential.type, success: true, response}))
-        .catch(e => {
-          console.error("createEvent failed", e)
-          return {type: credential.type, success: false}
-        });
-    });
-=======
-      const response = await updateEvent(credential, bookingRefUid, evt);
-
-      return {
-        type: credential.type,
-        response
-      };
+      return updateEvent(credential, bookingRefUid, evt)
+        .then(response => ({type: credential.type, success: true, response}))
+        .catch(e => {
+          console.error("createEvent failed", e)
+          return {type: credential.type, success: false}
+        });
     }));
 
     results = results.concat(await async.mapLimit(videoCredentials, 5, async (credential) => {
       const bookingRefUid = booking.references.filter((ref) => ref.type === credential.type)[0].uid;
-      const response = await updateMeeting(credential, bookingRefUid, evt);
-      return {
-        type: credential.type,
-        response
-      };
-    }));
->>>>>>> b0d00e4c
+      return updateMeeting(credential, bookingRefUid, evt)
+        .then(response => ({type: credential.type, success: true, response}))
+        .catch(e => {
+          console.error("createEvent failed", e)
+          return {type: credential.type, success: false}
+        });
+    }));
 
     if (results.every(res => !res.success)) {
       res.status(500).json({message: "Rescheduling failed"});
@@ -149,39 +140,30 @@
     ]);
   } else {
     // Schedule event
-<<<<<<< HEAD
-    results = await async.mapLimit(currentUser.credentials, 5, async (credential) => {
-      return createEvent(credential, appendLinksToEvents(evt))
-        .then(response => ({type: credential.type, success: true, response}))
-        .catch(e => {
-          console.error("createEvent failed", e)
-          return {type: credential.type, success: false}
-        });
-    });
-=======
     results = results.concat(await async.mapLimit(calendarCredentials, 5, async (credential) => {
-      const response = await createEvent(credential, evt);
-      return {
-        type: credential.type,
-        response
-      };
+      return createEvent(credential, evt)
+        .then(response => ({type: credential.type, success: true, response}))
+        .catch(e => {
+          console.error("createEvent failed", e)
+          return {type: credential.type, success: false}
+        });
     }));
 
     results = results.concat(await async.mapLimit(videoCredentials, 5, async (credential) => {
-      const response = await createMeeting(credential, evt);
-      return {
-        type: credential.type,
-        response
-      };
-    }));
->>>>>>> b0d00e4c
+      return createMeeting(credential, evt)
+        .then(response => ({type: credential.type, success: true, response}))
+        .catch(e => {
+          console.error("createEvent failed", e)
+          return {type: credential.type, success: false}
+        });
+    }));
 
     if (results.every(res => !res.success)) {
       res.status(500).json({message: "Booking failed"});
       return;
     }
 
-    referencesToCreate = results.filter(res => res.success).map((result => {
+    referencesToCreate = results.map((result => {
       return {
         type: result.type,
         uid: result.response.createdEvent.id.toString()
@@ -189,29 +171,23 @@
     }));
   }
 
-<<<<<<< HEAD
+  const hashUID = results.length > 0 ? results[0].response.uid : translator.fromUUID(uuidv5(JSON.stringify(evt), uuidv5.URL));
+  try {
+    // TODO Should just be set to the true case as soon as we have a "bare email" integration class.
+    // UID generation should happen in the integration itself, not here.
+    if(results.length === 0) {
+      // Legacy as well, as soon as we have a separate email integration class. Just used
+      // to send an email even if there is no integration at all.
+      const mail = new EventAttendeeMail(evt, hashUID);
+      await mail.sendEmail();
+    }
+  } catch (e) {
+    console.error("send EventAttendeeMail failed", e)
+  }
+
   let booking;
   try {
     booking = await prisma.booking.create({
-      data: {
-        uid: hashUID,
-        userId: currentUser.id,
-        references: {
-          create: referencesToCreate
-        },
-        eventTypeId: eventType.id,
-=======
-  // TODO Should just be set to the true case as soon as we have a "bare email" integration class.
-  // UID generation should happen in the integration itself, not here.
-  const hashUID = results.length > 0 ? results[0].response.uid : translator.fromUUID(uuidv5(JSON.stringify(evt), uuidv5.URL));
-  if(results.length === 0) {
-    // Legacy as well, as soon as we have a separate email integration class. Just used
-    // to send an email even if there is no integration at all.
-    const mail = new EventAttendeeMail(evt, hashUID);
-    await mail.sendEmail();
-  }
-
-  await prisma.booking.create({
     data: {
       uid: hashUID,
       userId: currentUser.id,
@@ -219,7 +195,6 @@
         create: referencesToCreate
       },
       eventTypeId: eventType.id,
->>>>>>> b0d00e4c
 
         title: evt.title,
         description: evt.description,
@@ -237,21 +212,5 @@
     return;
   }
 
-<<<<<<< HEAD
-  try {
-    // If one of the integrations allows email confirmations or no integrations are added, send it.
-    // TODO: locally this is really slow (maybe only because the authentication for the mail service fails), so fire and forget would be nice here
-    if (currentUser.credentials.length === 0 || !results.every((result) => result.response.disableConfirmationEmail)) {
-      await createConfirmBookedEmail(
-        evt, cancelLink, rescheduleLink
-      );
-    }
-  } catch (e) {
-    console.error("createConfirmBookedEmail failed", e)
-  }
-
-  res.status(204).send({});
-=======
-  res.status(200).json(results);
->>>>>>> b0d00e4c
+  res.status(204).json({});
 }