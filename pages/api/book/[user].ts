import type { NextApiRequest, NextApiResponse } from "next";
import prisma from "../../../lib/prisma";
import { CalendarEvent, getBusyCalendarTimes } from "@lib/calendarClient";
import { v5 as uuidv5 } from "uuid";
import short from "short-uuid";
import { getBusyVideoTimes } from "@lib/videoClient";
import EventAttendeeMail from "../../../lib/emails/EventAttendeeMail";
import { getEventName } from "@lib/event";
import { LocationType } from "@lib/location";
import merge from "lodash.merge";
import dayjs from "dayjs";
import logger from "../../../lib/logger";
import EventManager, { EventResult } from "@lib/events/EventManager";
import { User } from "@prisma/client";

import utc from "dayjs/plugin/utc";
import timezone from "dayjs/plugin/timezone";
import dayjsBusinessDays from "dayjs-business-days";
import { Exception } from "handlebars";
import EventOrganizerRequestMail from "@lib/emails/EventOrganizerRequestMail";

dayjs.extend(dayjsBusinessDays);
dayjs.extend(utc);
dayjs.extend(timezone);

const translator = short();
const log = logger.getChildLogger({ prefix: ["[api] book:user"] });

function isAvailable(busyTimes, time, length) {
  // Check for conflicts
  let t = true;

  if (Array.isArray(busyTimes) && busyTimes.length > 0) {
    busyTimes.forEach((busyTime) => {
      const startTime = dayjs(busyTime.start);
      const endTime = dayjs(busyTime.end);

      // Check if start times are the same
      if (dayjs(time).format("HH:mm") == startTime.format("HH:mm")) {
        t = false;
      }

      // Check if time is between start and end times
      if (dayjs(time).isBetween(startTime, endTime)) {
        t = false;
      }

      // Check if slot end time is between start and end time
      if (dayjs(time).add(length, "minutes").isBetween(startTime, endTime)) {
        t = false;
      }

      // Check if startTime is between slot
      if (startTime.isBetween(dayjs(time), dayjs(time).add(length, "minutes"))) {
        t = false;
      }
    });
  }

  return t;
}

function isOutOfBounds(
  time: dayjs.ConfigType,
  { periodType, periodDays, periodCountCalendarDays, periodStartDate, periodEndDate, timeZone }
): boolean {
  const date = dayjs(time);

  switch (periodType) {
    case "rolling": {
      const periodRollingEndDay = periodCountCalendarDays
        ? dayjs().tz(timeZone).add(periodDays, "days").endOf("day")
        : dayjs().tz(timeZone).businessDaysAdd(periodDays, "days").endOf("day");
      return date.endOf("day").isAfter(periodRollingEndDay);
    }

    case "range": {
      const periodRangeStartDay = dayjs(periodStartDate).tz(timeZone).endOf("day");
      const periodRangeEndDay = dayjs(periodEndDate).tz(timeZone).endOf("day");
      return date.endOf("day").isBefore(periodRangeStartDay) || date.endOf("day").isAfter(periodRangeEndDay);
    }

    case "unlimited":
    default:
      return false;
  }
}

interface GetLocationRequestFromIntegrationRequest {
  location: string;
}

const getLocationRequestFromIntegration = ({ location }: GetLocationRequestFromIntegrationRequest) => {
  if (location === LocationType.GoogleMeet.valueOf()) {
    const requestId = uuidv5(location, uuidv5.URL);

    return {
      conferenceData: {
        createRequest: {
          requestId: requestId,
        },
      },
      location,
    };
  } else if (location === LocationType.Zoom.valueOf()) {
    const requestId = uuidv5(location, uuidv5.URL);

    return {
      conferenceData: {
        createRequest: {
          requestId: requestId,
        },
      },
      location,
    };
  }

  return null;
};

async function rescheduleEvent(
  rescheduleUid: string | string[],
  results: unknown[],
  calendarCredentials: unknown[],
  evt: CalendarEvent,
  videoCredentials: unknown[],
  referencesToCreate: { type: string; uid: string }[]
): Promise<{
  referencesToCreate: { type: string; uid: string }[];
  results: unknown[];
  error: { errorCode: string; message: string } | null;
}> {
  // Reschedule event
  const booking = await prisma.booking.findFirst({
    where: {
      uid: rescheduleUid,
    },
    select: {
      id: true,
      references: {
        select: {
          id: true,
          type: true,
          uid: true,
        },
      },
    },
  });

  // Use all integrations
  results = results.concat(
    await async.mapLimit(calendarCredentials, 5, async (credential) => {
      const bookingRefUid = booking.references.filter((ref) => ref.type === credential.type)[0].uid;
      return updateEvent(credential, bookingRefUid, evt)
        .then((response) => ({ type: credential.type, success: true, response }))
        .catch((e) => {
          log.error("updateEvent failed", e, evt);
          return { type: credential.type, success: false };
        });
    })
  );

  results = results.concat(
    await async.mapLimit(videoCredentials, 5, async (credential) => {
      const bookingRefUid = booking.references.filter((ref) => ref.type === credential.type)[0].uid;
      return updateMeeting(credential, bookingRefUid, evt)
        .then((response) => ({ type: credential.type, success: true, response }))
        .catch((e) => {
          log.error("updateMeeting failed", e, evt);
          return { type: credential.type, success: false };
        });
    })
  );

  if (results.length > 0 && results.every((res) => !res.success)) {
    const error = {
      errorCode: "BookingReschedulingMeetingFailed",
      message: "Booking Rescheduling failed",
    };

    return { referencesToCreate: [], results: [], error: error };
  }

  // Clone elements
  referencesToCreate = [...booking.references];

  // Now we can delete the old booking and its references.
  const bookingReferenceDeletes = prisma.bookingReference.deleteMany({
    where: {
      bookingId: booking.id,
    },
  });
  const attendeeDeletes = prisma.attendee.deleteMany({
    where: {
      bookingId: booking.id,
    },
  });
  const bookingDeletes = prisma.booking.delete({
    where: {
      uid: rescheduleUid,
    },
  });

  await Promise.all([bookingReferenceDeletes, attendeeDeletes, bookingDeletes]);
  return { error: undefined, results, referencesToCreate };
}

export async function scheduleEvent(
  results: unknown[],
  calendarCredentials: unknown[],
  evt: CalendarEvent,
  videoCredentials: unknown[],
  referencesToCreate: { type: string; uid: string }[]
): Promise<{
  referencesToCreate: { type: string; uid: string }[];
  results: unknown[];
  error: { errorCode: string; message: string } | null;
}> {
  // Schedule event
  results = results.concat(
    await async.mapLimit(calendarCredentials, 5, async (credential) => {
      return createEvent(credential, evt)
        .then((response) => ({ type: credential.type, success: true, response }))
        .catch((e) => {
          log.error("createEvent failed", e, evt);
          return { type: credential.type, success: false };
        });
    })
  );

  results = results.concat(
    await async.mapLimit(videoCredentials, 5, async (credential) => {
      return createMeeting(credential, evt)
        .then((response) => ({ type: credential.type, success: true, response }))
        .catch((e) => {
          log.error("createMeeting failed", e, evt);
          return { type: credential.type, success: false };
        });
    })
  );

  if (results.length > 0 && results.every((res) => !res.success)) {
    const error = {
      errorCode: "BookingCreatingMeetingFailed",
      message: "Booking failed",
    };

    return { referencesToCreate: [], results: [], error: error };
  }

  referencesToCreate = results.map((result) => {
    return {
      type: result.type,
      uid: result.response.createdEvent.id.toString(),
    };
  });
  return { error: undefined, results, referencesToCreate };
}

export async function handleLegacyConfirmationMail(
  results: unknown[],
  selectedEventType: { requiresConfirmation: boolean },
  evt: CalendarEvent,
  hashUID: string
): Promise<{ error: Exception; message: string | null }> {
  if (results.length === 0 && !selectedEventType.requiresConfirmation) {
    // Legacy as well, as soon as we have a separate email integration class. Just used
    // to send an email even if there is no integration at all.
    try {
      const mail = new EventAttendeeMail(evt, hashUID);
      await mail.sendEmail();
    } catch (e) {
      return { error: e, message: "Booking failed" };
    }
  }
  return null;
}

export default async function handler(req: NextApiRequest, res: NextApiResponse): Promise<void> {
  const { user } = req.query;
  log.debug(`Booking ${user} started`);

  try {
    const isTimeInPast = (time) => {
      return dayjs(time).isBefore(new Date(), "day");
    };

    if (isTimeInPast(req.body.start)) {
      const error = {
        errorCode: "BookingDateInPast",
        message: "Attempting to create a meeting in the past.",
      };

      log.error(`Booking ${user} failed`, error);
      return res.status(400).json(error);
    }

    let currentUser: User = await prisma.user.findFirst({
      where: {
        username: user,
      },
      select: {
        id: true,
        credentials: true,
        timeZone: true,
        email: true,
        name: true,
      },
    });

    const selectedCalendars = await prisma.selectedCalendar.findMany({
      where: {
        userId: currentUser.id,
      },
    });

    const hasCalendarIntegrations =
      currentUser.credentials.filter((cred) => cred.type.endsWith("_calendar")).length > 0;
    const hasVideoIntegrations =
      currentUser.credentials.filter((cred) => cred.type.endsWith("_video")).length > 0;

    const calendarAvailability = await getBusyCalendarTimes(
      currentUser.credentials,
      dayjs(req.body.start).startOf("day").utc().format(),
      dayjs(req.body.end).endOf("day").utc().format(),
      selectedCalendars
    );
    const videoAvailability = await getBusyVideoTimes(currentUser.credentials);
    let commonAvailability = [];

    if (hasCalendarIntegrations && hasVideoIntegrations) {
      commonAvailability = calendarAvailability.filter((availability) =>
        videoAvailability.includes(availability)
      );
    } else if (hasVideoIntegrations) {
      commonAvailability = videoAvailability;
    } else if (hasCalendarIntegrations) {
      commonAvailability = calendarAvailability;
    }

    // Now, get the newly stored credentials (new refresh token for example).
    currentUser = await prisma.user.findFirst({
      where: {
        username: user,
      },
      select: {
        id: true,
        credentials: true,
        timeZone: true,
        email: true,
        name: true,
      },
    });

    // Initialize EventManager with credentials
    const eventManager = new EventManager(currentUser.credentials);
    const rescheduleUid = req.body.rescheduleUid;

    const selectedEventType = await prisma.eventType.findFirst({
      where: {
        userId: currentUser.id,
        id: req.body.eventTypeId,
      },
      select: {
        eventName: true,
        title: true,
        length: true,
        periodType: true,
        periodDays: true,
        periodStartDate: true,
        periodEndDate: true,
        periodCountCalendarDays: true,
        requiresConfirmation: true,
      },
    });

    const rawLocation = req.body.location;

    let evt: CalendarEvent = {
      type: selectedEventType.title,
      title: getEventName(req.body.name, selectedEventType.title, selectedEventType.eventName),
      description: req.body.notes,
      startTime: req.body.start,
      endTime: req.body.end,
      organizer: { email: currentUser.email, name: currentUser.name, timeZone: currentUser.timeZone },
      attendees: [{ email: req.body.email, name: req.body.name, timeZone: req.body.timeZone }],
    };

    // If phone or inPerson use raw location
    // set evt.location to req.body.location
    if (!rawLocation?.includes("integration")) {
      evt.location = rawLocation;
    }

    // If location is set to an integration location
    // Build proper transforms for evt object
    // Extend evt object with those transformations
    if (rawLocation?.includes("integration")) {
      const maybeLocationRequestObject = getLocationRequestFromIntegration({
        location: rawLocation,
      });

      evt = merge(evt, maybeLocationRequestObject);
    }

    const eventType = await prisma.eventType.findFirst({
      where: {
        userId: currentUser.id,
        title: evt.type,
      },
      select: {
        id: true,
      },
    });

    let isAvailableToBeBooked = true;

    try {
      isAvailableToBeBooked = isAvailable(commonAvailability, req.body.start, selectedEventType.length);
    } catch {
      log.debug({
        message: "Unable set isAvailableToBeBooked. Using true. ",
      });
    }

    if (!isAvailableToBeBooked) {
      const error = {
        errorCode: "BookingUserUnAvailable",
        message: `${currentUser.name} is unavailable at this time.`,
      };

      log.debug(`Booking ${user} failed`, error);
      return res.status(400).json(error);
    }

    let timeOutOfBounds = false;

    try {
      timeOutOfBounds = isOutOfBounds(req.body.start, {
        periodType: selectedEventType.periodType,
        periodDays: selectedEventType.periodDays,
        periodEndDate: selectedEventType.periodEndDate,
        periodStartDate: selectedEventType.periodStartDate,
        periodCountCalendarDays: selectedEventType.periodCountCalendarDays,
        timeZone: currentUser.timeZone,
      });
    } catch {
      log.debug({
        message: "Unable set timeOutOfBounds. Using false. ",
      });
    }

    if (timeOutOfBounds) {
      const error = {
        errorCode: "BookingUserUnAvailable",
        message: `${currentUser.name} is unavailable at this time.`,
      };

      log.debug(`Booking ${user} failed`, error);
      return res.status(400).json(error);
    }

    let results: Array<EventResult> = [];
    let referencesToCreate = [];

    if (rescheduleUid) {
<<<<<<< HEAD
      // Reschedule event
      const booking = await prisma.booking.findFirst({
        where: {
          uid: rescheduleUid,
        },
        select: {
          id: true,
          references: {
            select: {
              id: true,
              type: true,
              uid: true,
            },
          },
        },
      });

      // Use EventManager to conditionally use all needed integrations.
      results = await eventManager.update(evt, booking);

      if (results.length > 0 && results.every((res) => !res.success)) {
        const error = {
          errorCode: "BookingReschedulingMeetingFailed",
          message: "Booking Rescheduling failed",
        };

        log.error(`Booking ${user} failed`, error, results);
        return res.status(500).json(error);
      }

      // Clone elements
      referencesToCreate = [...booking.references];

      // Now we can delete the old booking and its references.
      const bookingReferenceDeletes = prisma.bookingReference.deleteMany({
        where: {
          bookingId: booking.id,
        },
      });
      const attendeeDeletes = prisma.attendee.deleteMany({
        where: {
          bookingId: booking.id,
        },
      });
      const bookingDeletes = prisma.booking.delete({
        where: {
          uid: rescheduleUid,
        },
      });

      await Promise.all([bookingReferenceDeletes, attendeeDeletes, bookingDeletes]);
    } else {
      // Use EventManager to conditionally use all needed integrations.
      results = await eventManager.create(evt);

      if (results.length > 0 && results.every((res) => !res.success)) {
        const error = {
          errorCode: "BookingCreatingMeetingFailed",
          message: "Booking failed",
        };

        log.error(`Booking ${user} failed`, error, results);
        return res.status(500).json(error);
      }

      referencesToCreate = results.map((result) => {
        return {
          type: result.type,
          uid: result.createdEvent.id.toString(),
        };
      });
=======
      const __ret = await rescheduleEvent(
        rescheduleUid,
        results,
        calendarCredentials,
        evt,
        videoCredentials,
        referencesToCreate
      );
      if (__ret.error) {
        log.error(`Booking ${user} failed`, __ret.error, results);
        return res.status(500).json(__ret.error);
      }
      results = __ret.results;
      referencesToCreate = __ret.referencesToCreate;
    } else if (!selectedEventType.requiresConfirmation) {
      const __ret = await scheduleEvent(
        results,
        calendarCredentials,
        evt,
        videoCredentials,
        referencesToCreate
      );
      if (__ret.error) {
        log.error(`Booking ${user} failed`, __ret.error, results);
        return res.status(500).json(__ret.error);
      }
      results = __ret.results;
      referencesToCreate = __ret.referencesToCreate;
>>>>>>> 7ad0ce17
    }

    const hashUID =
      results.length > 0 ? results[0].uid : translator.fromUUID(uuidv5(JSON.stringify(evt), uuidv5.URL));
    // TODO Should just be set to the true case as soon as we have a "bare email" integration class.
    // UID generation should happen in the integration itself, not here.
    const legacyMailError = await handleLegacyConfirmationMail(results, selectedEventType, evt, hashUID);
    if (legacyMailError) {
      log.error("Sending legacy event mail failed", legacyMailError.error);
      log.error(`Booking ${user} failed`);
      res.status(500).json({ message: legacyMailError.message });
      return;
    }

    try {
      await prisma.booking.create({
        data: {
          uid: hashUID,
          userId: currentUser.id,
          references: {
            create: referencesToCreate,
          },
          eventTypeId: eventType.id,
          title: evt.title,
          description: evt.description,
          startTime: evt.startTime,
          endTime: evt.endTime,
          attendees: {
            create: evt.attendees,
          },
          confirmed: !selectedEventType.requiresConfirmation,
        },
      });
    } catch (e) {
      log.error(`Booking ${user} failed`, "Error when saving booking to db", e);
      res.status(500).json({ message: "Booking already exists" });
      return;
    }

    if (selectedEventType.requiresConfirmation) {
      await new EventOrganizerRequestMail(evt, hashUID).sendEmail();
    }

    log.debug(`Booking ${user} completed`);
    return res.status(204).json({ message: "Booking completed" });
  } catch (reason) {
    log.error(`Booking ${user} failed`, reason);
    return res.status(500).json({ message: "Booking failed for some unknown reason" });
  }
}<|MERGE_RESOLUTION|>--- conflicted
+++ resolved
@@ -10,7 +10,7 @@
 import merge from "lodash.merge";
 import dayjs from "dayjs";
 import logger from "../../../lib/logger";
-import EventManager, { EventResult } from "@lib/events/EventManager";
+import EventManager, { CreateUpdateResult, EventResult } from "@lib/events/EventManager";
 import { User } from "@prisma/client";
 
 import utc from "dayjs/plugin/utc";
@@ -118,147 +118,8 @@
   return null;
 };
 
-async function rescheduleEvent(
-  rescheduleUid: string | string[],
-  results: unknown[],
-  calendarCredentials: unknown[],
-  evt: CalendarEvent,
-  videoCredentials: unknown[],
-  referencesToCreate: { type: string; uid: string }[]
-): Promise<{
-  referencesToCreate: { type: string; uid: string }[];
-  results: unknown[];
-  error: { errorCode: string; message: string } | null;
-}> {
-  // Reschedule event
-  const booking = await prisma.booking.findFirst({
-    where: {
-      uid: rescheduleUid,
-    },
-    select: {
-      id: true,
-      references: {
-        select: {
-          id: true,
-          type: true,
-          uid: true,
-        },
-      },
-    },
-  });
-
-  // Use all integrations
-  results = results.concat(
-    await async.mapLimit(calendarCredentials, 5, async (credential) => {
-      const bookingRefUid = booking.references.filter((ref) => ref.type === credential.type)[0].uid;
-      return updateEvent(credential, bookingRefUid, evt)
-        .then((response) => ({ type: credential.type, success: true, response }))
-        .catch((e) => {
-          log.error("updateEvent failed", e, evt);
-          return { type: credential.type, success: false };
-        });
-    })
-  );
-
-  results = results.concat(
-    await async.mapLimit(videoCredentials, 5, async (credential) => {
-      const bookingRefUid = booking.references.filter((ref) => ref.type === credential.type)[0].uid;
-      return updateMeeting(credential, bookingRefUid, evt)
-        .then((response) => ({ type: credential.type, success: true, response }))
-        .catch((e) => {
-          log.error("updateMeeting failed", e, evt);
-          return { type: credential.type, success: false };
-        });
-    })
-  );
-
-  if (results.length > 0 && results.every((res) => !res.success)) {
-    const error = {
-      errorCode: "BookingReschedulingMeetingFailed",
-      message: "Booking Rescheduling failed",
-    };
-
-    return { referencesToCreate: [], results: [], error: error };
-  }
-
-  // Clone elements
-  referencesToCreate = [...booking.references];
-
-  // Now we can delete the old booking and its references.
-  const bookingReferenceDeletes = prisma.bookingReference.deleteMany({
-    where: {
-      bookingId: booking.id,
-    },
-  });
-  const attendeeDeletes = prisma.attendee.deleteMany({
-    where: {
-      bookingId: booking.id,
-    },
-  });
-  const bookingDeletes = prisma.booking.delete({
-    where: {
-      uid: rescheduleUid,
-    },
-  });
-
-  await Promise.all([bookingReferenceDeletes, attendeeDeletes, bookingDeletes]);
-  return { error: undefined, results, referencesToCreate };
-}
-
-export async function scheduleEvent(
-  results: unknown[],
-  calendarCredentials: unknown[],
-  evt: CalendarEvent,
-  videoCredentials: unknown[],
-  referencesToCreate: { type: string; uid: string }[]
-): Promise<{
-  referencesToCreate: { type: string; uid: string }[];
-  results: unknown[];
-  error: { errorCode: string; message: string } | null;
-}> {
-  // Schedule event
-  results = results.concat(
-    await async.mapLimit(calendarCredentials, 5, async (credential) => {
-      return createEvent(credential, evt)
-        .then((response) => ({ type: credential.type, success: true, response }))
-        .catch((e) => {
-          log.error("createEvent failed", e, evt);
-          return { type: credential.type, success: false };
-        });
-    })
-  );
-
-  results = results.concat(
-    await async.mapLimit(videoCredentials, 5, async (credential) => {
-      return createMeeting(credential, evt)
-        .then((response) => ({ type: credential.type, success: true, response }))
-        .catch((e) => {
-          log.error("createMeeting failed", e, evt);
-          return { type: credential.type, success: false };
-        });
-    })
-  );
-
-  if (results.length > 0 && results.every((res) => !res.success)) {
-    const error = {
-      errorCode: "BookingCreatingMeetingFailed",
-      message: "Booking failed",
-    };
-
-    return { referencesToCreate: [], results: [], error: error };
-  }
-
-  referencesToCreate = results.map((result) => {
-    return {
-      type: result.type,
-      uid: result.response.createdEvent.id.toString(),
-    };
-  });
-  return { error: undefined, results, referencesToCreate };
-}
-
 export async function handleLegacyConfirmationMail(
-  results: unknown[],
+  results: Array<EventResult>,
   selectedEventType: { requiresConfirmation: boolean },
   evt: CalendarEvent,
   hashUID: string
@@ -464,26 +325,8 @@
     let referencesToCreate = [];
 
     if (rescheduleUid) {
-<<<<<<< HEAD
-      // Reschedule event
-      const booking = await prisma.booking.findFirst({
-        where: {
-          uid: rescheduleUid,
-        },
-        select: {
-          id: true,
-          references: {
-            select: {
-              id: true,
-              type: true,
-              uid: true,
-            },
-          },
-        },
-      });
-
       // Use EventManager to conditionally use all needed integrations.
-      results = await eventManager.update(evt, booking);
+      const updateResults: CreateUpdateResult = await eventManager.update(evt, rescheduleUid);
 
       if (results.length > 0 && results.every((res) => !res.success)) {
         const error = {
@@ -495,30 +338,12 @@
         return res.status(500).json(error);
       }
 
-      // Clone elements
-      referencesToCreate = [...booking.references];
-
-      // Now we can delete the old booking and its references.
-      const bookingReferenceDeletes = prisma.bookingReference.deleteMany({
-        where: {
-          bookingId: booking.id,
-        },
-      });
-      const attendeeDeletes = prisma.attendee.deleteMany({
-        where: {
-          bookingId: booking.id,
-        },
-      });
-      const bookingDeletes = prisma.booking.delete({
-        where: {
-          uid: rescheduleUid,
-        },
-      });
-
-      await Promise.all([bookingReferenceDeletes, attendeeDeletes, bookingDeletes]);
-    } else {
+      // Forward results
+      results = updateResults.results;
+      referencesToCreate = updateResults.referencesToCreate;
+    } else if (!selectedEventType.requiresConfirmation) {
       // Use EventManager to conditionally use all needed integrations.
-      results = await eventManager.create(evt);
+      const createResults: CreateUpdateResult = await eventManager.create(evt);
 
       if (results.length > 0 && results.every((res) => !res.success)) {
         const error = {
@@ -530,42 +355,9 @@
         return res.status(500).json(error);
       }
 
-      referencesToCreate = results.map((result) => {
-        return {
-          type: result.type,
-          uid: result.createdEvent.id.toString(),
-        };
-      });
-=======
-      const __ret = await rescheduleEvent(
-        rescheduleUid,
-        results,
-        calendarCredentials,
-        evt,
-        videoCredentials,
-        referencesToCreate
-      );
-      if (__ret.error) {
-        log.error(`Booking ${user} failed`, __ret.error, results);
-        return res.status(500).json(__ret.error);
-      }
-      results = __ret.results;
-      referencesToCreate = __ret.referencesToCreate;
-    } else if (!selectedEventType.requiresConfirmation) {
-      const __ret = await scheduleEvent(
-        results,
-        calendarCredentials,
-        evt,
-        videoCredentials,
-        referencesToCreate
-      );
-      if (__ret.error) {
-        log.error(`Booking ${user} failed`, __ret.error, results);
-        return res.status(500).json(__ret.error);
-      }
-      results = __ret.results;
-      referencesToCreate = __ret.referencesToCreate;
->>>>>>> 7ad0ce17
+      // Forward results
+      results = createResults.results;
+      referencesToCreate = createResults.referencesToCreate;
     }
 
     const hashUID =
